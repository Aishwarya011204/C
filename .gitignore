--- conflicted
+++ resolved
@@ -2,8 +2,4 @@
 *.exe
 *.out
 .vscode/
-<<<<<<< HEAD
-build
-=======
-build/
->>>>>>> 44561cf3
+build/