<<<<<<< HEAD

// Write CPP code here
#include <netdb.h>
#include <stdio.h>
#include <stdlib.h>
=======
// Write CPP code here 
#include <netdb.h> 
#include <stdio.h> 
#include <stdlib.h> 
>>>>>>> 9d51b08a
#include <unistd.h>
#include <string.h>
#include <sys/socket.h>
#include <arpa/inet.h>
#define MAX 80
#define PORT 8080
#define SA struct sockaddr
void func(int sockfd)
{
    char buff[MAX];
    int n;
    for (;;)
    {
        bzero(buff, sizeof(buff));
        printf("Enter the string : ");
        n = 0;
        while ((buff[n++] = getchar()) != '\n')
            ;
        write(sockfd, buff, sizeof(buff));
        bzero(buff, sizeof(buff));
        read(sockfd, buff, sizeof(buff));
        printf("From Server : %s", buff);
        if ((strncmp(buff, "exit", 4)) == 0)
        {
            printf("Client Exit...\n");
            break;
        }
    }
}

int main()
{
    int sockfd, connfd;
    struct sockaddr_in servaddr, cli;

    // socket create and varification
    sockfd = socket(AF_INET, SOCK_STREAM, 0);
    if (sockfd == -1)
    {
        printf("socket creation failed...\n");
        exit(0);
    }
    else
        printf("Socket successfully created..\n");
    bzero(&servaddr, sizeof(servaddr));

    // assign IP, PORT
    servaddr.sin_family = AF_INET;
    servaddr.sin_addr.s_addr = inet_addr("127.0.0.1");
    servaddr.sin_port = htons(PORT);

    // connect the client socket to server socket
    if (connect(sockfd, (SA *)&servaddr, sizeof(servaddr)) != 0)
    {
        printf("connection with the server failed...\n");
        exit(0);
    }
    else
        printf("connected to the server..\n");

    // function for chat
    func(sockfd);

    // close the socket
    close(sockfd);
}<|MERGE_RESOLUTION|>--- conflicted
+++ resolved
@@ -1,15 +1,7 @@
-<<<<<<< HEAD
-
-// Write CPP code here
-#include <netdb.h>
-#include <stdio.h>
-#include <stdlib.h>
-=======
 // Write CPP code here 
 #include <netdb.h> 
 #include <stdio.h> 
 #include <stdlib.h> 
->>>>>>> 9d51b08a
 #include <unistd.h>
 #include <string.h>
 #include <sys/socket.h>
